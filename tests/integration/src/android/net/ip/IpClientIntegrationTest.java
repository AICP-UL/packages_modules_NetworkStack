/*
 * Copyright (C) 2019 The Android Open Source Project
 *
 * Licensed under the Apache License, Version 2.0 (the "License");
 * you may not use this file except in compliance with the License.
 * You may obtain a copy of the License at
 *
 *      http://www.apache.org/licenses/LICENSE-2.0
 *
 * Unless required by applicable law or agreed to in writing, software
 * distributed under the License is distributed on an "AS IS" BASIS,
 * WITHOUT WARRANTIES OR CONDITIONS OF ANY KIND, either express or implied.
 * See the License for the specific language governing permissions and
 * limitations under the License.
 */

package android.net.ip;

import static android.net.dhcp.DhcpClient.EXPIRED_LEASE;
import static android.net.dhcp.DhcpPacket.DHCP_BOOTREQUEST;
import static android.net.dhcp.DhcpPacket.DHCP_CLIENT;
import static android.net.dhcp.DhcpPacket.DHCP_MAGIC_COOKIE;
import static android.net.dhcp.DhcpPacket.DHCP_SERVER;
import static android.net.dhcp.DhcpPacket.ENCAP_L2;
import static android.net.dhcp.DhcpPacket.INADDR_BROADCAST;
import static android.net.dhcp.DhcpPacket.INFINITE_LEASE;
import static android.net.ipmemorystore.Status.SUCCESS;
import static android.net.shared.Inet4AddressUtils.getBroadcastAddress;
import static android.net.shared.Inet4AddressUtils.getPrefixMaskAsInet4Address;
import static android.net.shared.IpConfigurationParcelableUtil.fromStableParcelable;
import static android.system.OsConstants.ETH_P_IPV6;
import static android.system.OsConstants.IPPROTO_ICMPV6;
import static android.system.OsConstants.IPPROTO_TCP;

import static com.android.server.util.NetworkStackConstants.ARP_REPLY;
import static com.android.server.util.NetworkStackConstants.ARP_REQUEST;
import static com.android.server.util.NetworkStackConstants.ETHER_ADDR_LEN;
import static com.android.server.util.NetworkStackConstants.ETHER_HEADER_LEN;
import static com.android.server.util.NetworkStackConstants.ETHER_TYPE_IPV6;
import static com.android.server.util.NetworkStackConstants.ETHER_TYPE_OFFSET;
import static com.android.server.util.NetworkStackConstants.ICMPV6_CHECKSUM_OFFSET;
import static com.android.server.util.NetworkStackConstants.ICMPV6_ND_OPTION_LENGTH_SCALING_FACTOR;
import static com.android.server.util.NetworkStackConstants.ICMPV6_ND_OPTION_PIO;
import static com.android.server.util.NetworkStackConstants.ICMPV6_ND_OPTION_RDNSS;
import static com.android.server.util.NetworkStackConstants.ICMPV6_RA_HEADER_LEN;
import static com.android.server.util.NetworkStackConstants.ICMPV6_ROUTER_ADVERTISEMENT;
import static com.android.server.util.NetworkStackConstants.ICMPV6_ROUTER_SOLICITATION;
import static com.android.server.util.NetworkStackConstants.IPV6_HEADER_LEN;
import static com.android.server.util.NetworkStackConstants.IPV6_LEN_OFFSET;
import static com.android.server.util.NetworkStackConstants.IPV6_PROTOCOL_OFFSET;

import static junit.framework.Assert.fail;

import static org.junit.Assert.assertArrayEquals;
import static org.junit.Assert.assertEquals;
import static org.junit.Assert.assertFalse;
import static org.junit.Assert.assertNotEquals;
import static org.junit.Assert.assertNotNull;
import static org.junit.Assert.assertNull;
import static org.junit.Assert.assertTrue;
import static org.junit.Assume.assumeFalse;
import static org.junit.Assume.assumeTrue;
import static org.mockito.Mockito.any;
import static org.mockito.Mockito.argThat;
import static org.mockito.Mockito.doAnswer;
import static org.mockito.Mockito.doThrow;
import static org.mockito.Mockito.eq;
import static org.mockito.Mockito.inOrder;
import static org.mockito.Mockito.never;
import static org.mockito.Mockito.reset;
import static org.mockito.Mockito.spy;
import static org.mockito.Mockito.timeout;
import static org.mockito.Mockito.times;
import static org.mockito.Mockito.verify;
import static org.mockito.Mockito.when;

import android.app.AlarmManager;
import android.app.Instrumentation;
import android.content.ContentResolver;
import android.content.Context;
import android.content.res.Resources;
import android.net.ConnectivityManager;
import android.net.DhcpResults;
import android.net.DhcpResultsParcelable;
import android.net.INetd;
import android.net.InetAddresses;
import android.net.InterfaceConfigurationParcel;
import android.net.IpPrefix;
import android.net.Layer2InformationParcelable;
import android.net.Layer2PacketParcelable;
import android.net.LinkAddress;
import android.net.LinkProperties;
import android.net.MacAddress;
import android.net.NetworkStackIpMemoryStore;
import android.net.TestNetworkInterface;
import android.net.TestNetworkManager;
import android.net.Uri;
import android.net.dhcp.DhcpClient;
import android.net.dhcp.DhcpDeclinePacket;
import android.net.dhcp.DhcpDiscoverPacket;
import android.net.dhcp.DhcpPacket;
import android.net.dhcp.DhcpPacket.ParseException;
import android.net.dhcp.DhcpRequestPacket;
import android.net.ipmemorystore.NetworkAttributes;
import android.net.ipmemorystore.OnNetworkAttributesRetrievedListener;
import android.net.ipmemorystore.Status;
import android.net.netlink.StructNdOptPref64;
import android.net.shared.Layer2Information;
import android.net.shared.ProvisioningConfiguration;
import android.net.shared.ProvisioningConfiguration.ScanResultInfo;
import android.net.util.InterfaceParams;
import android.net.util.IpUtils;
import android.net.util.NetworkStackUtils;
import android.os.Build;
import android.os.Handler;
import android.os.HandlerThread;
import android.os.IBinder;
import android.os.PowerManager;
import android.os.RemoteException;
import android.os.SystemProperties;
import android.system.ErrnoException;
import android.system.Os;

import androidx.test.InstrumentationRegistry;
import androidx.test.filters.SmallTest;
import androidx.test.runner.AndroidJUnit4;

import com.android.internal.util.StateMachine;
import com.android.networkstack.apishim.CaptivePortalDataShimImpl;
import com.android.networkstack.apishim.ShimUtils;
import com.android.networkstack.arp.ArpPacket;
import com.android.server.NetworkObserverRegistry;
import com.android.server.NetworkStackService.NetworkStackServiceManager;
import com.android.server.connectivity.ipmemorystore.IpMemoryStoreService;
import com.android.testutils.DevSdkIgnoreRule;
import com.android.testutils.DevSdkIgnoreRule.IgnoreUpTo;
import com.android.testutils.HandlerUtilsKt;
import com.android.testutils.TapPacketReader;

import org.junit.After;
import org.junit.Before;
import org.junit.Ignore;
import org.junit.Rule;
import org.junit.Test;
import org.junit.runner.RunWith;
import org.mockito.ArgumentCaptor;
import org.mockito.InOrder;
import org.mockito.Mock;
import org.mockito.MockitoAnnotations;
import org.mockito.Spy;

import java.io.FileDescriptor;
import java.io.IOException;
import java.net.Inet4Address;
import java.net.InetAddress;
import java.net.NetworkInterface;
import java.nio.ByteBuffer;
import java.util.ArrayList;
import java.util.Arrays;
import java.util.Collection;
import java.util.Collections;
import java.util.HashMap;
import java.util.List;
import java.util.Objects;
import java.util.Random;

/**
 * Tests for IpClient.
 */
@RunWith(AndroidJUnit4.class)
@SmallTest
public class IpClientIntegrationTest {
    private static final int DATA_BUFFER_LEN = 4096;
    private static final int PACKET_TIMEOUT_MS = 5_000;
    private static final int TEST_TIMEOUT_MS = 400;
    private static final String TEST_L2KEY = "some l2key";
    private static final String TEST_GROUPHINT = "some grouphint";
    private static final int TEST_LEASE_DURATION_S = 3_600; // 1 hour

    @Rule
    public final DevSdkIgnoreRule mIgnoreRule = new DevSdkIgnoreRule();

    @Mock private Context mContext;
    @Mock private ConnectivityManager mCm;
    @Mock private Resources mResources;
    @Mock private IIpClientCallbacks mCb;
    @Mock private AlarmManager mAlarm;
    @Mock private ContentResolver mContentResolver;
    @Mock private NetworkStackServiceManager mNetworkStackServiceManager;
    @Mock private NetworkStackIpMemoryStore mIpMemoryStore;
    @Mock private IpMemoryStoreService mIpMemoryStoreService;
    @Mock private PowerManager.WakeLock mTimeoutWakeLock;

    @Spy private INetd mNetd;

    private String mIfaceName;
    private HandlerThread mPacketReaderThread;
    private Handler mHandler;
    private TapPacketReader mPacketReader;
    private FileDescriptor mTapFd;
    private IpClient mIpc;
    private Dependencies mDependencies;
    private byte[] mClientMac;

    // Ethernet header
    private static final int ETH_HEADER_LEN = 14;

    // IP header
    private static final int IPV4_HEADER_LEN = 20;
    private static final int IPV4_SRC_ADDR_OFFSET = ETH_HEADER_LEN + 12;
    private static final int IPV4_DST_ADDR_OFFSET = IPV4_SRC_ADDR_OFFSET + 4;

    // UDP header
    private static final int UDP_HEADER_LEN = 8;
    private static final int UDP_HEADER_OFFSET = ETH_HEADER_LEN + IPV4_HEADER_LEN;
    private static final int UDP_SRC_PORT_OFFSET = UDP_HEADER_OFFSET + 0;

    // DHCP header
    private static final int DHCP_HEADER_OFFSET = ETH_HEADER_LEN + IPV4_HEADER_LEN
            + UDP_HEADER_LEN;
    private static final int DHCP_MESSAGE_OP_CODE_OFFSET = DHCP_HEADER_OFFSET + 0;
    private static final int DHCP_TRANSACTION_ID_OFFSET = DHCP_HEADER_OFFSET + 4;
    private static final int DHCP_OPTION_MAGIC_COOKIE_OFFSET = DHCP_HEADER_OFFSET + 236;

    private static final Inet4Address SERVER_ADDR =
            (Inet4Address) InetAddresses.parseNumericAddress("192.168.1.100");
    private static final Inet4Address CLIENT_ADDR =
            (Inet4Address) InetAddresses.parseNumericAddress("192.168.1.2");
    private static final Inet4Address CLIENT_ADDR_NEW =
            (Inet4Address) InetAddresses.parseNumericAddress("192.168.1.3");
    private static final Inet4Address INADDR_ANY =
            (Inet4Address) InetAddresses.parseNumericAddress("0.0.0.0");
    private static final int PREFIX_LENGTH = 24;
    private static final Inet4Address NETMASK = getPrefixMaskAsInet4Address(PREFIX_LENGTH);
    private static final Inet4Address BROADCAST_ADDR = getBroadcastAddress(
            SERVER_ADDR, PREFIX_LENGTH);
    private static final String HOSTNAME = "testhostname";
    private static final int TEST_DEFAULT_MTU = 1500;
    private static final int TEST_MIN_MTU = 1280;
    private static final byte[] SERVER_MAC = new byte[] { 0x00, 0x1A, 0x11, 0x22, 0x33, 0x44 };
    private static final String TEST_HOST_NAME = "AOSP on Crosshatch";
    private static final String TEST_HOST_NAME_TRANSLITERATION = "AOSP-on-Crosshatch";
    private static final String TEST_CAPTIVE_PORTAL_URL = "https://example.com/capportapi";
    private static final byte[] TEST_HOTSPOT_OUI = new byte[] {
            (byte) 0x00, (byte) 0x17, (byte) 0xF2
    };
    private static final byte TEST_VENDOR_SPECIFIC_TYPE = 0x06;

    private static final String TEST_DEFAULT_SSID = "test_ssid";
    private static final String TEST_DEFAULT_BSSID = "00:11:22:33:44:55";
    private static final String TEST_DHCP_ROAM_SSID = "0001docomo";
    private static final String TEST_DHCP_ROAM_BSSID = "00:4e:35:17:98:55";
    private static final String TEST_DHCP_ROAM_L2KEY = "roaming_l2key";
    private static final String TEST_DHCP_ROAM_GROUPHINT = "roaming_group_hint";
    private static final byte[] TEST_AP_OUI = new byte[] { 0x00, 0x1A, 0x11 };

    private class Dependencies extends IpClient.Dependencies {
        private boolean mIsDhcpLeaseCacheEnabled;
        private boolean mIsDhcpRapidCommitEnabled;
        private boolean mIsDhcpIpConflictDetectEnabled;
        // Can't use SparseIntArray, it doesn't have an easy way to know if a key is not present.
        private HashMap<String, Integer> mIntConfigProperties = new HashMap<>();
        private DhcpClient mDhcpClient;
        private boolean mIsHostnameConfigurationEnabled;
        private String mHostname;

        public void setDhcpLeaseCacheEnabled(final boolean enable) {
            mIsDhcpLeaseCacheEnabled = enable;
        }

        public void setDhcpRapidCommitEnabled(final boolean enable) {
            mIsDhcpRapidCommitEnabled = enable;
        }

        public void setDhcpIpConflictDetectEnabled(final boolean enable) {
            mIsDhcpIpConflictDetectEnabled = enable;
        }

        public void setHostnameConfiguration(final boolean enable, final String hostname) {
            mIsHostnameConfigurationEnabled = enable;
            mHostname = hostname;
        }

        @Override
        public INetd getNetd(Context context) {
            return mNetd;
        }

        @Override
        public NetworkStackIpMemoryStore getIpMemoryStore(Context context,
                NetworkStackServiceManager nssManager) {
            return mIpMemoryStore;
        }

        @Override
        public DhcpClient makeDhcpClient(Context context, StateMachine controller,
                InterfaceParams ifParams, DhcpClient.Dependencies deps) {
            mDhcpClient = DhcpClient.makeDhcpClient(context, controller, ifParams, deps);
            return mDhcpClient;
        }

        @Override
        public DhcpClient.Dependencies getDhcpClientDependencies(
                NetworkStackIpMemoryStore ipMemoryStore) {
            return new DhcpClient.Dependencies(ipMemoryStore) {
                @Override
                public boolean isFeatureEnabled(final Context context, final String name) {
                    switch (name) {
                        case NetworkStackUtils.DHCP_RAPID_COMMIT_VERSION:
                            return mIsDhcpRapidCommitEnabled;
                        case NetworkStackUtils.DHCP_INIT_REBOOT_VERSION:
                            return mIsDhcpLeaseCacheEnabled;
                        case NetworkStackUtils.DHCP_IP_CONFLICT_DETECT_VERSION:
                            return mIsDhcpIpConflictDetectEnabled;
                        default:
                            fail("Invalid experiment flag: " + name);
                            return false;
                    }
                }

                @Override
                public int getIntDeviceConfig(final String name, int minimumValue,
                        int maximumValue, int defaultValue) {
                    return getDeviceConfigPropertyInt(name, 0 /* default value */);
                }

                @Override
                public PowerManager.WakeLock getWakeLock(final PowerManager powerManager) {
                    return mTimeoutWakeLock;
                }

                @Override
                public boolean getSendHostnameOption(final Context context) {
                    return mIsHostnameConfigurationEnabled;
                }

                @Override
                public String getDeviceName(final Context context) {
                    return mIsHostnameConfigurationEnabled ? mHostname : null;
                }
            };
        }

        @Override
        public int getDeviceConfigPropertyInt(String name, int defaultValue) {
            Integer value = mIntConfigProperties.get(name);
            if (value == null) {
                throw new IllegalStateException("Non-mocked device config property " + name);
            }
            return value;
        }

        public void setDeviceConfigProperty(String name, int value) {
            mIntConfigProperties.put(name, value);
        }
    }

    @Before
    public void setUp() throws Exception {
        MockitoAnnotations.initMocks(this);

        mDependencies = new Dependencies();
        when(mContext.getSystemService(eq(Context.ALARM_SERVICE))).thenReturn(mAlarm);
        when(mContext.getSystemService(eq(ConnectivityManager.class))).thenReturn(mCm);
        when(mContext.getResources()).thenReturn(mResources);
        when(mContext.getContentResolver()).thenReturn(mContentResolver);
        when(mNetworkStackServiceManager.getIpMemoryStoreService())
                .thenReturn(mIpMemoryStoreService);

        mDependencies.setDeviceConfigProperty(IpClient.CONFIG_MIN_RDNSS_LIFETIME, 67);
        mDependencies.setDeviceConfigProperty(DhcpClient.DHCP_RESTART_CONFIG_DELAY, 10);
        mDependencies.setDeviceConfigProperty(DhcpClient.ARP_FIRST_PROBE_DELAY_MS, 10);
        mDependencies.setDeviceConfigProperty(DhcpClient.ARP_PROBE_MIN_MS, 10);
        mDependencies.setDeviceConfigProperty(DhcpClient.ARP_PROBE_MAX_MS, 20);
        mDependencies.setDeviceConfigProperty(DhcpClient.ARP_FIRST_ANNOUNCE_DELAY_MS, 10);
        mDependencies.setDeviceConfigProperty(DhcpClient.ARP_ANNOUNCE_INTERVAL_MS, 10);

        setUpTapInterface();
        setUpIpClient();
    }

    private void awaitIpClientShutdown() throws Exception {
        verify(mCb, timeout(TEST_TIMEOUT_MS)).onQuit();
    }

    @After
    public void tearDown() throws Exception {
        if (mPacketReader != null) {
            mHandler.post(() -> mPacketReader.stop()); // Also closes the socket
            mTapFd = null;
        }
        if (mPacketReaderThread != null) {
            mPacketReaderThread.quitSafely();
        }
        mIpc.shutdown();
        awaitIpClientShutdown();
    }

    private void setUpTapInterface() {
        final Instrumentation inst = InstrumentationRegistry.getInstrumentation();
        // Adopt the shell permission identity to create a test TAP interface.
        inst.getUiAutomation().adoptShellPermissionIdentity();

        final TestNetworkInterface iface;
        try {
            final TestNetworkManager tnm = (TestNetworkManager)
                    inst.getContext().getSystemService(Context.TEST_NETWORK_SERVICE);
            iface = tnm.createTapInterface();
        } finally {
            // Drop the identity in order to regain the network stack permissions, which the shell
            // does not have.
            inst.getUiAutomation().dropShellPermissionIdentity();
        }
        mIfaceName = iface.getInterfaceName();
        mClientMac = InterfaceParams.getByName(mIfaceName).macAddr.toByteArray();
        mPacketReaderThread = new HandlerThread(IpClientIntegrationTest.class.getSimpleName());
        mPacketReaderThread.start();
        mHandler = mPacketReaderThread.getThreadHandler();

        // Detach the FileDescriptor from the ParcelFileDescriptor.
        // Otherwise, the garbage collector might call the ParcelFileDescriptor's finalizer, which
        // closes the FileDescriptor and destroys our tap interface. An alternative would be to
        // make the ParcelFileDescriptor or the TestNetworkInterface a class member so they never
        // go out of scope.
        mTapFd = new FileDescriptor();
        mTapFd.setInt$(iface.getFileDescriptor().detachFd());
        mPacketReader = new TapPacketReader(mHandler, mTapFd, DATA_BUFFER_LEN);
        mHandler.post(() -> mPacketReader.start());
    }

    private void setUpIpClient() throws Exception {
        final Instrumentation inst = InstrumentationRegistry.getInstrumentation();
        final IBinder netdIBinder =
                (IBinder) inst.getContext().getSystemService(Context.NETD_SERVICE);
        mNetd = spy(INetd.Stub.asInterface(netdIBinder));
        when(mContext.getSystemService(eq(Context.NETD_SERVICE))).thenReturn(netdIBinder);
        assertNotNull(mNetd);

        final NetworkObserverRegistry reg = new NetworkObserverRegistry();
        reg.register(mNetd);
        mIpc = new IpClient(mContext, mIfaceName, mCb, reg, mNetworkStackServiceManager,
                mDependencies);
    }

    private boolean packetContainsExpectedField(final byte[] packet, final int offset,
            final byte[] expected) {
        if (packet.length < offset + expected.length) return false;
        for (int i = 0; i < expected.length; ++i) {
            if (packet[offset + i] != expected[i]) return false;
        }
        return true;
    }

    private boolean isDhcpPacket(final byte[] packet) {
        final ByteBuffer buffer = ByteBuffer.wrap(packet);

        // check the packet length
        if (packet.length < DHCP_HEADER_OFFSET) return false;

        // check the source port and dest port in UDP header
        buffer.position(UDP_SRC_PORT_OFFSET);
        final short udpSrcPort = buffer.getShort();
        final short udpDstPort = buffer.getShort();
        if (udpSrcPort != DHCP_CLIENT || udpDstPort != DHCP_SERVER) return false;

        // check DHCP message type
        buffer.position(DHCP_MESSAGE_OP_CODE_OFFSET);
        final byte dhcpOpCode = buffer.get();
        if (dhcpOpCode != DHCP_BOOTREQUEST) return false;

        // check DHCP magic cookie
        buffer.position(DHCP_OPTION_MAGIC_COOKIE_OFFSET);
        final int dhcpMagicCookie = buffer.getInt();
        if (dhcpMagicCookie != DHCP_MAGIC_COOKIE) return false;

        return true;
    }

    private ArpPacket parseArpPacketOrNull(final byte[] packet) {
        try {
            return ArpPacket.parseArpPacket(packet, packet.length);
        } catch (ArpPacket.ParseException e) {
            return null;
        }
    }

    private static ByteBuffer buildDhcpOfferPacket(final DhcpPacket packet,
            final Integer leaseTimeSec, final short mtu, final String captivePortalUrl) {
        return DhcpPacket.buildOfferPacket(DhcpPacket.ENCAP_L2, packet.getTransactionId(),
                false /* broadcast */, SERVER_ADDR, INADDR_ANY /* relayIp */,
                CLIENT_ADDR /* yourIp */, packet.getClientMac(), leaseTimeSec,
                NETMASK /* netMask */, BROADCAST_ADDR /* bcAddr */,
                Collections.singletonList(SERVER_ADDR) /* gateways */,
                Collections.singletonList(SERVER_ADDR) /* dnsServers */,
                SERVER_ADDR /* dhcpServerIdentifier */, null /* domainName */, HOSTNAME,
                false /* metered */, mtu, captivePortalUrl);
    }

    private static ByteBuffer buildDhcpAckPacket(final DhcpPacket packet,
            final Inet4Address clientAddress, final Integer leaseTimeSec, final short mtu,
            final boolean rapidCommit, final String captivePortalApiUrl) {
        return DhcpPacket.buildAckPacket(DhcpPacket.ENCAP_L2, packet.getTransactionId(),
                false /* broadcast */, SERVER_ADDR, INADDR_ANY /* relayIp */,
                clientAddress /* yourIp */, CLIENT_ADDR /* requestIp */, packet.getClientMac(),
                leaseTimeSec, NETMASK /* netMask */, BROADCAST_ADDR /* bcAddr */,
                Collections.singletonList(SERVER_ADDR) /* gateways */,
                Collections.singletonList(SERVER_ADDR) /* dnsServers */,
                SERVER_ADDR /* dhcpServerIdentifier */, null /* domainName */, HOSTNAME,
                false /* metered */, mtu, rapidCommit, captivePortalApiUrl);
    }

    private static ByteBuffer buildDhcpNakPacket(final DhcpPacket packet) {
        return DhcpPacket.buildNakPacket(DhcpPacket.ENCAP_L2, packet.getTransactionId(),
            SERVER_ADDR /* serverIp */, INADDR_ANY /* relayIp */, packet.getClientMac(),
            false /* broadcast */, "duplicated request IP address");
    }

    private void sendArpReply(final byte[] clientMac) throws IOException {
        final ByteBuffer packet = ArpPacket.buildArpPacket(clientMac /* dst */,
                SERVER_MAC /* src */, INADDR_ANY.getAddress() /* target IP */,
                clientMac /* target HW address */, CLIENT_ADDR.getAddress() /* sender IP */,
                (short) ARP_REPLY);
        mPacketReader.sendResponse(packet);
    }

    private void sendArpProbe() throws IOException {
        final ByteBuffer packet = ArpPacket.buildArpPacket(DhcpPacket.ETHER_BROADCAST /* dst */,
                SERVER_MAC /* src */, CLIENT_ADDR.getAddress() /* target IP */,
                new byte[ETHER_ADDR_LEN] /* target HW address */,
                INADDR_ANY.getAddress() /* sender IP */, (short) ARP_REQUEST);
        mPacketReader.sendResponse(packet);
    }

    private void startIpClientProvisioning(final boolean isDhcpLeaseCacheEnabled,
            final boolean shouldReplyRapidCommitAck, final boolean isPreconnectionEnabled,
            final boolean isDhcpIpConflictDetectEnabled,
            final boolean isHostnameConfigurationEnabled, final String hostname,
            final String displayName, final ScanResultInfo scanResultInfo)
            throws RemoteException {
        ProvisioningConfiguration.Builder prov = new ProvisioningConfiguration.Builder()
                .withoutIpReachabilityMonitor()
                .withLayer2Information(new Layer2Information(TEST_L2KEY, TEST_GROUPHINT,
                        MacAddress.fromString(TEST_DEFAULT_BSSID)))
                .withoutIPv6();
        if (isPreconnectionEnabled) prov.withPreconnection();
        if (displayName != null) prov.withDisplayName(displayName);
        if (scanResultInfo != null) prov.withScanResultInfo(scanResultInfo);

        mDependencies.setDhcpLeaseCacheEnabled(isDhcpLeaseCacheEnabled);
        mDependencies.setDhcpRapidCommitEnabled(shouldReplyRapidCommitAck);
        mDependencies.setDhcpIpConflictDetectEnabled(isDhcpIpConflictDetectEnabled);
        mDependencies.setHostnameConfiguration(isHostnameConfigurationEnabled, hostname);
        mIpc.startProvisioning(prov.build());
        if (!isPreconnectionEnabled) {
            verify(mCb, timeout(TEST_TIMEOUT_MS)).setFallbackMulticastFilter(false);
        }
        verify(mCb, never()).onProvisioningFailure(any());
    }

    private void startIpClientProvisioning(final boolean isDhcpLeaseCacheEnabled,
            final boolean isDhcpRapidCommitEnabled, final boolean isPreconnectionEnabled,
            final boolean isDhcpIpConflictDetectEnabled)
            throws RemoteException {
        startIpClientProvisioning(isDhcpLeaseCacheEnabled, isDhcpRapidCommitEnabled,
                isPreconnectionEnabled, isDhcpIpConflictDetectEnabled,
                false /* isHostnameConfigurationEnabled */, null /* hostname */,
                null /* displayName */, null /* ScanResultInfo */);
    }

    private void assertIpMemoryStoreNetworkAttributes(final Integer leaseTimeSec,
            final long startTime, final int mtu) {
        final ArgumentCaptor<NetworkAttributes> networkAttributes =
                ArgumentCaptor.forClass(NetworkAttributes.class);

        verify(mIpMemoryStore, timeout(TEST_TIMEOUT_MS))
            .storeNetworkAttributes(eq(TEST_L2KEY), networkAttributes.capture(), any());
        final NetworkAttributes naValueCaptured = networkAttributes.getValue();
        assertEquals(CLIENT_ADDR, naValueCaptured.assignedV4Address);
        if (leaseTimeSec == null || leaseTimeSec.intValue() == DhcpPacket.INFINITE_LEASE) {
            assertEquals(Long.MAX_VALUE, naValueCaptured.assignedV4AddressExpiry.longValue());
        } else {
            // check the lease expiry's scope
            final long upperBound = startTime + 7_200_000; // start timestamp + 2h
            final long lowerBound = startTime + 3_600_000; // start timestamp + 1h
            final long expiry = naValueCaptured.assignedV4AddressExpiry;
            assertTrue(upperBound > expiry);
            assertTrue(lowerBound < expiry);
        }
        assertEquals(Collections.singletonList(SERVER_ADDR), naValueCaptured.dnsAddresses);
        assertEquals(new Integer(mtu), naValueCaptured.mtu);
    }

    private void assertIpMemoryNeverStoreNetworkAttributes() {
        verify(mIpMemoryStore, never()).storeNetworkAttributes(any(), any(), any());
    }

    private void assertHostname(final boolean isHostnameConfigurationEnabled,
            final String hostname, final String hostnameAfterTransliteration,
            final List<DhcpPacket> packetList) throws Exception {
        for (DhcpPacket packet : packetList) {
            if (!isHostnameConfigurationEnabled || hostname == null) {
                assertNoHostname(packet.getHostname());
            } else {
                assertEquals(packet.getHostname(), hostnameAfterTransliteration);
            }
        }
    }

    private void assertNoHostname(String hostname) {
        if (ShimUtils.isReleaseOrDevelopmentApiAbove(Build.VERSION_CODES.Q)) {
            assertNull(hostname);
        } else {
            // Until Q, if no hostname is set, the device falls back to the hostname set via
            // system property, to avoid breaking Q devices already launched with that setup.
            assertEquals(SystemProperties.get("net.hostname"), hostname);
        }
    }

    // Helper method to complete DHCP 2-way or 4-way handshake
    private List<DhcpPacket> performDhcpHandshake(final boolean isSuccessLease,
            final Integer leaseTimeSec, final boolean isDhcpLeaseCacheEnabled,
            final boolean shouldReplyRapidCommitAck, final int mtu,
            final boolean isDhcpIpConflictDetectEnabled,
            final boolean isHostnameConfigurationEnabled, final String hostname,
            final String captivePortalApiUrl, final String displayName,
            final ScanResultInfo scanResultInfo) throws Exception {
        startIpClientProvisioning(isDhcpLeaseCacheEnabled, shouldReplyRapidCommitAck,
                false /* isPreconnectionEnabled */, isDhcpIpConflictDetectEnabled,
                isHostnameConfigurationEnabled, hostname, displayName, scanResultInfo);
        return handleDhcpPackets(isSuccessLease, leaseTimeSec, shouldReplyRapidCommitAck, mtu,
                isDhcpIpConflictDetectEnabled, captivePortalApiUrl);
    }

    private List<DhcpPacket> handleDhcpPackets(final boolean isSuccessLease,
            final Integer leaseTimeSec, final boolean shouldReplyRapidCommitAck, final int mtu,
            final boolean isDhcpIpConflictDetectEnabled, final String captivePortalApiUrl)
            throws Exception {
        final List<DhcpPacket> packetList = new ArrayList<>();
        DhcpPacket packet;
        while ((packet = getNextDhcpPacket()) != null) {
            packetList.add(packet);
            if (packet instanceof DhcpDiscoverPacket) {
                if (shouldReplyRapidCommitAck) {
                    mPacketReader.sendResponse(buildDhcpAckPacket(packet, CLIENT_ADDR, leaseTimeSec,
                              (short) mtu, true /* rapidCommit */, captivePortalApiUrl));
                } else {
                    mPacketReader.sendResponse(buildDhcpOfferPacket(packet, leaseTimeSec,
                            (short) mtu, captivePortalApiUrl));
                }
            } else if (packet instanceof DhcpRequestPacket) {
                final ByteBuffer byteBuffer = isSuccessLease
                        ? buildDhcpAckPacket(packet, CLIENT_ADDR, leaseTimeSec, (short) mtu,
                                false /* rapidCommit */, captivePortalApiUrl)
                        : buildDhcpNakPacket(packet);
                mPacketReader.sendResponse(byteBuffer);
            } else {
                fail("invalid DHCP packet");
            }

            // wait for reply to DHCPOFFER packet if disabling rapid commit option
            if (shouldReplyRapidCommitAck || !(packet instanceof DhcpDiscoverPacket)) {
                if (!isDhcpIpConflictDetectEnabled && isSuccessLease) {
                    // verify IPv4-only provisioning success before exiting loop.
                    // 1. if it's a failure lease, onProvisioningSuccess() won't be called;
                    // 2. if duplicated IPv4 address detection is enabled, verify TIMEOUT
                    //    will affect ARP packet capture running in other test cases.
                    ArgumentCaptor<LinkProperties> captor =
                            ArgumentCaptor.forClass(LinkProperties.class);
                    verifyProvisioningSuccess(captor, Collections.singletonList(CLIENT_ADDR));
                }
                return packetList;
            }
        }
        fail("No DHCPREQUEST received on interface");
        return packetList;
    }

    private List<DhcpPacket> performDhcpHandshake(final boolean isSuccessLease,
            final Integer leaseTimeSec, final boolean isDhcpLeaseCacheEnabled,
            final boolean isDhcpRapidCommitEnabled, final int mtu,
            final boolean isDhcpIpConflictDetectEnabled) throws Exception {
        return performDhcpHandshake(isSuccessLease, leaseTimeSec, isDhcpLeaseCacheEnabled,
                isDhcpRapidCommitEnabled, mtu, isDhcpIpConflictDetectEnabled,
                false /* isHostnameConfigurationEnabled */, null /* hostname */,
                null /* captivePortalApiUrl */, null /* displayName */, null /* scanResultInfo */);
    }

    private List<DhcpPacket> performDhcpHandshake() throws Exception {
        return performDhcpHandshake(true /* isSuccessLease */, TEST_LEASE_DURATION_S,
                false /* isDhcpLeaseCacheEnabled */, false /* shouldReplyRapidCommitAck */,
                TEST_DEFAULT_MTU, false /* isDhcpIpConflictDetectEnabled */);
    }

    private DhcpPacket getNextDhcpPacket() throws ParseException {
        byte[] packet;
        while ((packet = mPacketReader.popPacket(PACKET_TIMEOUT_MS)) != null) {
            if (!isDhcpPacket(packet)) continue;
            return DhcpPacket.decodeFullPacket(packet, packet.length, ENCAP_L2);
        }
        fail("No expected DHCP packet received on interface within timeout");
        return null;
    }

    private DhcpPacket getReplyFromDhcpLease(final NetworkAttributes na, boolean timeout)
            throws Exception {
        doAnswer(invocation -> {
            if (timeout) return null;
            ((OnNetworkAttributesRetrievedListener) invocation.getArgument(1))
                    .onNetworkAttributesRetrieved(new Status(SUCCESS), TEST_L2KEY, na);
            return null;
        }).when(mIpMemoryStore).retrieveNetworkAttributes(eq(TEST_L2KEY), any());
        startIpClientProvisioning(true /* isDhcpLeaseCacheEnabled */,
                false /* shouldReplyRapidCommitAck */, false /* isPreconnectionEnabled */,
                false /* isDhcpIpConflictDetectEnabled */);
        return getNextDhcpPacket();
    }

    private void removeTapInterface(final FileDescriptor fd) {
        try {
            Os.close(fd);
        } catch (ErrnoException e) {
            fail("Fail to close file descriptor: " + e);
        }
    }

    private void verifyAfterIpClientShutdown() throws RemoteException {
        final LinkProperties emptyLp = new LinkProperties();
        emptyLp.setInterfaceName(mIfaceName);
        verify(mCb, timeout(TEST_TIMEOUT_MS)).onLinkPropertiesChange(emptyLp);
    }

    private void verifyProvisioningSuccess(ArgumentCaptor<LinkProperties> captor,
            final Collection<InetAddress> addresses) throws Exception {
        verify(mCb, timeout(TEST_TIMEOUT_MS)).onProvisioningSuccess(captor.capture());
        LinkProperties lp = captor.getValue();
        assertNotNull(lp);
        assertNotEquals(0, lp.getDnsServers().size());
        assertEquals(addresses.size(), lp.getAddresses().size());
        assertTrue(lp.getAddresses().containsAll(addresses));
    }

    private void doRestoreInitialMtuTest(final boolean shouldChangeMtu,
            final boolean shouldRemoveTapInterface) throws Exception {
        final long currentTime = System.currentTimeMillis();
        int mtu = TEST_DEFAULT_MTU;

        if (shouldChangeMtu) mtu = TEST_MIN_MTU;
        performDhcpHandshake(true /* isSuccessLease */, TEST_LEASE_DURATION_S,
                true /* isDhcpLeaseCacheEnabled */, false /* shouldReplyRapidCommitAck */,
                mtu, false /* isDhcpIpConflictDetectEnabled */);
        assertIpMemoryStoreNetworkAttributes(TEST_LEASE_DURATION_S, currentTime, mtu);

        if (shouldChangeMtu) {
            // Pretend that ConnectivityService set the MTU.
            mNetd.interfaceSetMtu(mIfaceName, mtu);
            assertEquals(NetworkInterface.getByName(mIfaceName).getMTU(), mtu);
        }

        // Sometimes, IpClient receives an update with an empty LinkProperties during startup,
        // when the link-local address is deleted after interface bringup. Reset expectations
        // here to ensure that verifyAfterIpClientShutdown does not fail because it sees two
        // empty LinkProperties changes instead of one.
        reset(mCb);

        if (shouldRemoveTapInterface) removeTapInterface(mTapFd);
        try {
            mIpc.shutdown();
            awaitIpClientShutdown();
            if (shouldRemoveTapInterface) {
                verify(mNetd, never()).interfaceSetMtu(mIfaceName, TEST_DEFAULT_MTU);
            } else {
                // Verify that MTU indeed has been restored or not.
                verify(mNetd, times(shouldChangeMtu ? 1 : 0))
                        .interfaceSetMtu(mIfaceName, TEST_DEFAULT_MTU);
            }
            verifyAfterIpClientShutdown();
        } catch (Exception e) {
            fail("Exception should not have been thrown after shutdown: " + e);
        }
    }

    private void doIpClientProvisioningWithPreconnectionTest(
            final boolean shouldReplyRapidCommitAck, final boolean shouldAbortPreconnection,
            final boolean shouldFirePreconnectionTimeout,
            final boolean timeoutBeforePreconnectionComplete) throws Exception {
        final long currentTime = System.currentTimeMillis();
        final ArgumentCaptor<List<Layer2PacketParcelable>> l2PacketList =
                ArgumentCaptor.forClass(List.class);
        final ArgumentCaptor<InterfaceConfigurationParcel> ifConfig =
                ArgumentCaptor.forClass(InterfaceConfigurationParcel.class);

        startIpClientProvisioning(true /* isDhcpLeaseCacheEnabled */,
                shouldReplyRapidCommitAck, true /* isDhcpPreConnectionEnabled */,
                false /* isDhcpIpConflictDetectEnabled */);
        verify(mCb, timeout(TEST_TIMEOUT_MS).times(1))
                .onPreconnectionStart(l2PacketList.capture());
        final byte[] payload = l2PacketList.getValue().get(0).payload;
        DhcpPacket packet = DhcpPacket.decodeFullPacket(payload, payload.length, ENCAP_L2);
        final int preconnDiscoverTransId = packet.getTransactionId();
        assertTrue(packet instanceof DhcpDiscoverPacket);
        assertArrayEquals(INADDR_BROADCAST.getAddress(),
                Arrays.copyOfRange(payload, IPV4_DST_ADDR_OFFSET, IPV4_DST_ADDR_OFFSET + 4));

        if (shouldAbortPreconnection) {
            if (shouldFirePreconnectionTimeout && timeoutBeforePreconnectionComplete) {
                mDependencies.mDhcpClient.sendMessage(DhcpClient.CMD_TIMEOUT);
            }

            mIpc.notifyPreconnectionComplete(false /* abort */);
            HandlerUtilsKt.waitForIdle(mIpc.getHandler(), TEST_TIMEOUT_MS);

            if (shouldFirePreconnectionTimeout && !timeoutBeforePreconnectionComplete) {
                mDependencies.mDhcpClient.sendMessage(DhcpClient.CMD_TIMEOUT);
            }

            // Either way should get DhcpClient go back to INIT state, and broadcast
            // DISCOVER with new transaction ID.
            packet = getNextDhcpPacket();
            assertTrue(packet instanceof DhcpDiscoverPacket);
            assertTrue(packet.getTransactionId() != preconnDiscoverTransId);
        } else if (shouldFirePreconnectionTimeout && timeoutBeforePreconnectionComplete) {
            // If timeout fires before success preconnection, DhcpClient will go back to INIT state,
            // and broadcast DISCOVER with new transaction ID.
            mDependencies.mDhcpClient.sendMessage(DhcpClient.CMD_TIMEOUT);
            packet = getNextDhcpPacket();
            assertTrue(packet instanceof DhcpDiscoverPacket);
            assertTrue(packet.getTransactionId() != preconnDiscoverTransId);
            // any old response would be ignored due to mismatched transaction ID.
        }

        final short mtu = (short) TEST_DEFAULT_MTU;
        if (!shouldReplyRapidCommitAck) {
            mPacketReader.sendResponse(buildDhcpOfferPacket(packet, TEST_LEASE_DURATION_S, mtu,
                    null /* captivePortalUrl */));
            packet = getNextDhcpPacket();
            assertTrue(packet instanceof DhcpRequestPacket);
        }
        mPacketReader.sendResponse(buildDhcpAckPacket(packet, CLIENT_ADDR, TEST_LEASE_DURATION_S,
                mtu, shouldReplyRapidCommitAck, null /* captivePortalUrl */));

        if (!shouldAbortPreconnection) {
            mIpc.notifyPreconnectionComplete(true /* success */);
            HandlerUtilsKt.waitForIdle(mDependencies.mDhcpClient.getHandler(), TEST_TIMEOUT_MS);

            // If timeout fires after successful preconnection, right now DhcpClient will have
            // already entered BOUND state, the delayed CMD_TIMEOUT command would be ignored. So
            // this case should be very rare, because the timeout alarm is cancelled when state
            // machine exits from Preconnecting state.
            if (shouldFirePreconnectionTimeout && !timeoutBeforePreconnectionComplete) {
                mDependencies.mDhcpClient.sendMessage(DhcpClient.CMD_TIMEOUT);
            }
        }
        verify(mCb, timeout(TEST_TIMEOUT_MS)).setFallbackMulticastFilter(false);

        final LinkAddress ipAddress = new LinkAddress(CLIENT_ADDR, PREFIX_LENGTH);
        verify(mNetd, timeout(TEST_TIMEOUT_MS).times(1)).interfaceSetCfg(ifConfig.capture());
        assertEquals(ifConfig.getValue().ifName, mIfaceName);
        assertEquals(ifConfig.getValue().ipv4Addr, ipAddress.getAddress().getHostAddress());
        assertEquals(ifConfig.getValue().prefixLength, PREFIX_LENGTH);
        assertIpMemoryStoreNetworkAttributes(TEST_LEASE_DURATION_S, currentTime, TEST_DEFAULT_MTU);
    }

    private ArpPacket getNextArpPacket(final int timeout) throws Exception {
        byte[] packet;
        while ((packet = mPacketReader.popPacket(timeout)) != null) {
            final ArpPacket arpPacket = parseArpPacketOrNull(packet);
            if (arpPacket != null) return arpPacket;
        }
        return null;
    }

    private ArpPacket getNextArpPacket() throws Exception {
        final ArpPacket packet = getNextArpPacket(PACKET_TIMEOUT_MS);
        assertNotNull("No expected ARP packet received on interface within timeout", packet);
        return packet;
    }

    private void assertArpPacket(final ArpPacket packet) {
        assertEquals(packet.opCode, ARP_REQUEST);
        assertEquals(packet.targetIp, CLIENT_ADDR);
        assertTrue(Arrays.equals(packet.senderHwAddress.toByteArray(), mClientMac));
    }

    private void assertArpProbe(final ArpPacket packet) {
        assertArpPacket(packet);
        assertEquals(packet.senderIp, INADDR_ANY);
    }

    private void assertArpAnnounce(final ArpPacket packet) {
        assertArpPacket(packet);
        assertEquals(packet.senderIp, CLIENT_ADDR);
    }

    private void doIpAddressConflictDetectionTest(final boolean causeIpAddressConflict,
            final boolean shouldReplyRapidCommitAck, final boolean isDhcpIpConflictDetectEnabled,
            final boolean shouldResponseArpReply) throws Exception {
        final long currentTime = System.currentTimeMillis();

        performDhcpHandshake(true /* isSuccessLease */, TEST_LEASE_DURATION_S,
                true /* isDhcpLeaseCacheEnabled */, shouldReplyRapidCommitAck,
                TEST_DEFAULT_MTU, isDhcpIpConflictDetectEnabled);

        // If we receive an ARP packet here, it's guaranteed to be from IP conflict detection,
        // because at this time the test interface does not have an IP address and therefore
        // won't send ARP for anything.
        if (causeIpAddressConflict) {
            final ArpPacket arpProbe = getNextArpPacket();
            assertArpProbe(arpProbe);

            if (shouldResponseArpReply) {
                sendArpReply(mClientMac);
            } else {
                sendArpProbe();
            }
            final DhcpPacket packet = getNextDhcpPacket();
            assertTrue(packet instanceof DhcpDeclinePacket);
            assertEquals(packet.mServerIdentifier, SERVER_ADDR);
            assertEquals(packet.mRequestedIp, CLIENT_ADDR);

            verify(mCb, never()).onProvisioningFailure(any());
            assertIpMemoryNeverStoreNetworkAttributes();
        } else if (isDhcpIpConflictDetectEnabled) {
            int arpPacketCount = 0;
            final List<ArpPacket> packetList = new ArrayList<ArpPacket>();
            // Total sent ARP packets should be 5 (3 ARP Probes + 2 ARP Announcements)
            ArpPacket packet;
            while ((packet = getNextArpPacket(TEST_TIMEOUT_MS)) != null) {
                packetList.add(packet);
            }
            assertEquals(5, packetList.size());
            assertArpProbe(packetList.get(0));
            assertArpAnnounce(packetList.get(3));

            ArgumentCaptor<LinkProperties> captor = ArgumentCaptor.forClass(LinkProperties.class);
            verifyProvisioningSuccess(captor, Collections.singletonList(CLIENT_ADDR));
            assertIpMemoryStoreNetworkAttributes(TEST_LEASE_DURATION_S, currentTime,
                    TEST_DEFAULT_MTU);
        }
    }

    @Test
    public void testInterfaceParams() throws Exception {
        InterfaceParams params = InterfaceParams.getByName(mIfaceName);
        assertNotNull(params);
        assertEquals(mIfaceName, params.name);
        assertTrue(params.index > 0);
        assertNotNull(params.macAddr);
        assertTrue(params.hasMacAddress);

        // Sanity check.
        params = InterfaceParams.getByName("lo");
        assertNotNull(params);
        assertEquals("lo", params.name);
        assertTrue(params.index > 0);
        assertNotNull(params.macAddr);
        assertFalse(params.hasMacAddress);
    }

    @Test
    public void testDhcpInit() throws Exception {
        startIpClientProvisioning(false /* isDhcpLeaseCacheEnabled */,
                false /* shouldReplyRapidCommitAck */, false /* isPreconnectionEnabled */,
                false /* isDhcpIpConflictDetectEnabled */);
        final DhcpPacket packet = getNextDhcpPacket();
        assertTrue(packet instanceof DhcpDiscoverPacket);
    }

    @Test
    public void testHandleSuccessDhcpLease() throws Exception {
        final long currentTime = System.currentTimeMillis();
        performDhcpHandshake(true /* isSuccessLease */, TEST_LEASE_DURATION_S,
                true /* isDhcpLeaseCacheEnabled */, false /* shouldReplyRapidCommitAck */,
                TEST_DEFAULT_MTU, false /* isDhcpIpConflictDetectEnabled */);
        assertIpMemoryStoreNetworkAttributes(TEST_LEASE_DURATION_S, currentTime, TEST_DEFAULT_MTU);
    }

    @Test
    public void testHandleFailureDhcpLease() throws Exception {
        performDhcpHandshake(false /* isSuccessLease */, TEST_LEASE_DURATION_S,
                true /* isDhcpLeaseCacheEnabled */, false /* shouldReplyRapidCommitAck */,
                TEST_DEFAULT_MTU, false /* isDhcpIpConflictDetectEnabled */);

        verify(mCb, never()).onProvisioningSuccess(any());
        assertIpMemoryNeverStoreNetworkAttributes();
    }

    @Test
    public void testHandleInfiniteLease() throws Exception {
        final long currentTime = System.currentTimeMillis();
        performDhcpHandshake(true /* isSuccessLease */, INFINITE_LEASE,
                true /* isDhcpLeaseCacheEnabled */, false /* shouldReplyRapidCommitAck */,
                TEST_DEFAULT_MTU, false /* isDhcpIpConflictDetectEnabled */);
        assertIpMemoryStoreNetworkAttributes(INFINITE_LEASE, currentTime, TEST_DEFAULT_MTU);
    }

    @Test
    public void testHandleNoLease() throws Exception {
        final long currentTime = System.currentTimeMillis();
        performDhcpHandshake(true /* isSuccessLease */, null /* no lease time */,
                true /* isDhcpLeaseCacheEnabled */, false /* shouldReplyRapidCommitAck */,
                TEST_DEFAULT_MTU, false /* isDhcpIpConflictDetectEnabled */);
        assertIpMemoryStoreNetworkAttributes(null, currentTime, TEST_DEFAULT_MTU);
    }

    @Test
    public void testHandleDisableInitRebootState() throws Exception {
        performDhcpHandshake(true /* isSuccessLease */, TEST_LEASE_DURATION_S,
                false /* isDhcpLeaseCacheEnabled */, false /* shouldReplyRapidCommitAck */,
                TEST_DEFAULT_MTU, false /* isDhcpIpConflictDetectEnabled */);
        assertIpMemoryNeverStoreNetworkAttributes();
    }

    @Test
    public void testHandleRapidCommitOption() throws Exception {
        final long currentTime = System.currentTimeMillis();
        performDhcpHandshake(true /* isSuccessLease */, TEST_LEASE_DURATION_S,
                true /* isDhcpLeaseCacheEnabled */, true /* shouldReplyRapidCommitAck */,
                TEST_DEFAULT_MTU, false /* isDhcpIpConflictDetectEnabled */);
        assertIpMemoryStoreNetworkAttributes(TEST_LEASE_DURATION_S, currentTime, TEST_DEFAULT_MTU);
    }

    @Test
    public void testDhcpClientStartWithCachedInfiniteLease() throws Exception {
        final DhcpPacket packet = getReplyFromDhcpLease(
                new NetworkAttributes.Builder()
                    .setAssignedV4Address(CLIENT_ADDR)
                    .setAssignedV4AddressExpiry(Long.MAX_VALUE) // lease is always valid
                    .setMtu(new Integer(TEST_DEFAULT_MTU))
                    .setGroupHint(TEST_GROUPHINT)
                    .setDnsAddresses(Collections.singletonList(SERVER_ADDR))
                    .build(), false /* timeout */);
        assertTrue(packet instanceof DhcpRequestPacket);
    }

    @Test
    public void testDhcpClientStartWithCachedExpiredLease() throws Exception {
        final DhcpPacket packet = getReplyFromDhcpLease(
                 new NetworkAttributes.Builder()
                    .setAssignedV4Address(CLIENT_ADDR)
                    .setAssignedV4AddressExpiry(EXPIRED_LEASE)
                    .setMtu(new Integer(TEST_DEFAULT_MTU))
                    .setGroupHint(TEST_GROUPHINT)
                    .setDnsAddresses(Collections.singletonList(SERVER_ADDR))
                    .build(), false /* timeout */);
        assertTrue(packet instanceof DhcpDiscoverPacket);
    }

    @Test
    public void testDhcpClientStartWithNullRetrieveNetworkAttributes() throws Exception {
        final DhcpPacket packet = getReplyFromDhcpLease(null /* na */, false /* timeout */);
        assertTrue(packet instanceof DhcpDiscoverPacket);
    }

    @Test
    public void testDhcpClientStartWithTimeoutRetrieveNetworkAttributes() throws Exception {
        final DhcpPacket packet = getReplyFromDhcpLease(
                new NetworkAttributes.Builder()
                    .setAssignedV4Address(CLIENT_ADDR)
                    .setAssignedV4AddressExpiry(System.currentTimeMillis() + 3_600_000)
                    .setMtu(new Integer(TEST_DEFAULT_MTU))
                    .setGroupHint(TEST_GROUPHINT)
                    .setDnsAddresses(Collections.singletonList(SERVER_ADDR))
                    .build(), true /* timeout */);
        assertTrue(packet instanceof DhcpDiscoverPacket);
    }

    @Test
    public void testDhcpClientStartWithCachedLeaseWithoutIPAddress() throws Exception {
        final DhcpPacket packet = getReplyFromDhcpLease(
                new NetworkAttributes.Builder()
                    .setMtu(new Integer(TEST_DEFAULT_MTU))
                    .setGroupHint(TEST_GROUPHINT)
                    .setDnsAddresses(Collections.singletonList(SERVER_ADDR))
                    .build(), false /* timeout */);
        assertTrue(packet instanceof DhcpDiscoverPacket);
    }

    @Test
    public void testDhcpClientRapidCommitEnabled() throws Exception {
        startIpClientProvisioning(true /* isDhcpLeaseCacheEnabled */,
                true /* shouldReplyRapidCommitAck */, false /* isPreconnectionEnabled */,
                false /* isDhcpIpConflictDetectEnabled */);
        final DhcpPacket packet = getNextDhcpPacket();
        assertTrue(packet instanceof DhcpDiscoverPacket);
    }

    @Test @IgnoreUpTo(Build.VERSION_CODES.Q)
    public void testDhcpServerInLinkProperties() throws Exception {
        performDhcpHandshake();
        ArgumentCaptor<LinkProperties> captor = ArgumentCaptor.forClass(LinkProperties.class);
        verify(mCb, timeout(TEST_TIMEOUT_MS)).onProvisioningSuccess(captor.capture());
        assertEquals(SERVER_ADDR, captor.getValue().getDhcpServerAddress());
    }

    @Test
    public void testRestoreInitialInterfaceMtu() throws Exception {
        doRestoreInitialMtuTest(true /* shouldChangeMtu */, false /* shouldRemoveTapInterface */);
    }

    @Test
    public void testRestoreInitialInterfaceMtu_WithoutMtuChange() throws Exception {
        doRestoreInitialMtuTest(false /* shouldChangeMtu */, false /* shouldRemoveTapInterface */);
    }

    @Test
    public void testRestoreInitialInterfaceMtu_WithException() throws Exception {
        doThrow(new RemoteException("NetdNativeService::interfaceSetMtu")).when(mNetd)
                .interfaceSetMtu(mIfaceName, TEST_DEFAULT_MTU);

        doRestoreInitialMtuTest(true /* shouldChangeMtu */, false /* shouldRemoveTapInterface */);
        assertEquals(NetworkInterface.getByName(mIfaceName).getMTU(), TEST_MIN_MTU);
    }

    @Test
    public void testRestoreInitialInterfaceMtu_NotFoundInterfaceWhenStopping() throws Exception {
        doRestoreInitialMtuTest(true /* shouldChangeMtu */, true /* shouldRemoveTapInterface */);
    }

    @Test
    public void testRestoreInitialInterfaceMtu_NotFoundInterfaceWhenStartingProvisioning()
            throws Exception {
        removeTapInterface(mTapFd);
        ProvisioningConfiguration config = new ProvisioningConfiguration.Builder()
                .withoutIpReachabilityMonitor()
                .withoutIPv6()
                .build();

        mIpc.startProvisioning(config);
        verify(mCb, timeout(TEST_TIMEOUT_MS)).onProvisioningFailure(any());
        verify(mCb, never()).setNeighborDiscoveryOffload(true);
    }

    @Test
    public void testRestoreInitialInterfaceMtu_stopIpClientAndRestart() throws Exception {
        long currentTime = System.currentTimeMillis();

        performDhcpHandshake(true /* isSuccessLease */, TEST_LEASE_DURATION_S,
                true /* isDhcpLeaseCacheEnabled */, false /* shouldReplyRapidCommitAck */,
                TEST_MIN_MTU, false /* isDhcpIpConflictDetectEnabled */);
        assertIpMemoryStoreNetworkAttributes(TEST_LEASE_DURATION_S, currentTime, TEST_MIN_MTU);

        // Pretend that ConnectivityService set the MTU.
        mNetd.interfaceSetMtu(mIfaceName, TEST_MIN_MTU);
        assertEquals(NetworkInterface.getByName(mIfaceName).getMTU(), TEST_MIN_MTU);

        reset(mCb);
        reset(mIpMemoryStore);

        // Stop IpClient and then restart provisioning immediately.
        mIpc.stop();
        currentTime = System.currentTimeMillis();
        // Intend to set mtu option to 0, then verify that won't influence interface mtu restore.
        performDhcpHandshake(true /* isSuccessLease */, TEST_LEASE_DURATION_S,
                true /* isDhcpLeaseCacheEnabled */, false /* shouldReplyRapidCommitAck */,
                0 /* mtu */, false /* isDhcpIpConflictDetectEnabled */);
        assertIpMemoryStoreNetworkAttributes(TEST_LEASE_DURATION_S, currentTime, 0 /* mtu */);
        assertEquals(NetworkInterface.getByName(mIfaceName).getMTU(), TEST_DEFAULT_MTU);
    }

    private boolean isRouterSolicitation(final byte[] packetBytes) {
        ByteBuffer packet = ByteBuffer.wrap(packetBytes);
        return packet.getShort(ETHER_TYPE_OFFSET) == (short) ETH_P_IPV6
                && packet.get(ETHER_HEADER_LEN + IPV6_PROTOCOL_OFFSET) == (byte) IPPROTO_ICMPV6
                && packet.get(ETHER_HEADER_LEN + IPV6_HEADER_LEN)
                        == (byte) ICMPV6_ROUTER_SOLICITATION;
    }

    private void waitForRouterSolicitation() throws ParseException {
        byte[] packet;
        while ((packet = mPacketReader.popPacket(PACKET_TIMEOUT_MS)) != null) {
            if (isRouterSolicitation(packet)) return;
        }
        fail("No router solicitation received on interface within timeout");
    }

    // TODO: move this and the following method to a common location and use them in ApfTest.
    private static ByteBuffer buildPioOption(int valid, int preferred, String prefixString)
            throws Exception {
        final int optLen = 4;
        IpPrefix prefix = new IpPrefix(prefixString);
        ByteBuffer option = ByteBuffer.allocate(optLen * ICMPV6_ND_OPTION_LENGTH_SCALING_FACTOR);
        option.put((byte) ICMPV6_ND_OPTION_PIO);      // Type
        option.put((byte) optLen);                    // Length in 8-byte units
        option.put((byte) prefix.getPrefixLength());  // Prefix length
        option.put((byte) 0b11000000);                // L = 1, A = 1
        option.putInt(valid);
        option.putInt(preferred);
        option.putInt(0);                             // Reserved
        option.put(prefix.getRawAddress());
        option.flip();
        return option;
    }

    private static ByteBuffer buildRdnssOption(int lifetime, String... servers) throws Exception {
        final int optLen = 1 + 2 * servers.length;
        ByteBuffer option = ByteBuffer.allocate(optLen * ICMPV6_ND_OPTION_LENGTH_SCALING_FACTOR);
        option.put((byte) ICMPV6_ND_OPTION_RDNSS);  // Type
        option.put((byte) optLen);                  // Length in 8-byte units
        option.putShort((short) 0);                 // Reserved
        option.putInt(lifetime);                    // Lifetime
        for (String server : servers) {
            option.put(InetAddress.getByName(server).getAddress());
        }
        option.flip();
        return option;
    }

    // HACK: these functions are here because IpUtils#transportChecksum is private. Even if we made
    // that public, it won't be available on Q devices, and this test needs to run on Q devices.
    // TODO: move the IpUtils code to frameworks/lib/net and link it statically.
    private static int checksumFold(int sum) {
        while (sum > 0xffff) {
            sum = (sum >> 16) + (sum & 0xffff);
        }
        return sum;
    }

    private static short checksumAdjust(short checksum, short oldWord, short newWord) {
        checksum = (short) ~checksum;
        int tempSum = checksumFold(uint16(checksum) + uint16(newWord) + 0xffff - uint16(oldWord));
        return (short) ~tempSum;
    }

    public static int uint16(short s) {
        return s & 0xffff;
    }

    private static short icmpv6Checksum(ByteBuffer buf, int ipOffset, int transportOffset,
            int transportLen) {
        // The ICMPv6 checksum is the same as the TCP checksum, except the pseudo-header uses
        // 58 (ICMPv6) instead of 6 (TCP). Calculate the TCP checksum, and then do an incremental
        // checksum adjustment  for the change in the next header byte.
        short checksum = IpUtils.tcpChecksum(buf, ipOffset, transportOffset, transportLen);
        return checksumAdjust(checksum, (short) IPPROTO_TCP, (short) IPPROTO_ICMPV6);
    }

    private static ByteBuffer buildRaPacket(ByteBuffer... options) throws Exception {
        final MacAddress srcMac = MacAddress.fromString("33:33:00:00:00:01");
        final MacAddress dstMac = MacAddress.fromString("01:02:03:04:05:06");
        final byte[] routerLinkLocal = InetAddresses.parseNumericAddress("fe80::1").getAddress();
        final byte[] allNodes = InetAddresses.parseNumericAddress("ff02::1").getAddress();

        final ByteBuffer packet = ByteBuffer.allocate(TEST_DEFAULT_MTU);
        int icmpLen = ICMPV6_RA_HEADER_LEN;

        // Ethernet header.
        packet.put(srcMac.toByteArray());
        packet.put(dstMac.toByteArray());
        packet.putShort((short) ETHER_TYPE_IPV6);

        // IPv6 header.
        packet.putInt(0x600abcde);                       // Version, traffic class, flowlabel
        packet.putShort((short) 0);                      // Length, TBD
        packet.put((byte) IPPROTO_ICMPV6);               // Next header
        packet.put((byte) 0xff);                         // Hop limit
        packet.put(routerLinkLocal);                     // Source address
        packet.put(allNodes);                            // Destination address

        // Router advertisement.
        packet.put((byte) ICMPV6_ROUTER_ADVERTISEMENT);  // ICMP type
        packet.put((byte) 0);                            // ICMP code
        packet.putShort((short) 0);                      // Checksum, TBD
        packet.put((byte) 0);                            // Hop limit, unspecified
        packet.put((byte) 0);                            // M=0, O=0
        packet.putShort((short) 1800);                   // Router lifetime
        packet.putInt(0);                                // Reachable time, unspecified
        packet.putInt(100);                              // Retrans time 100ms.

        for (ByteBuffer option : options) {
            packet.put(option);
            option.clear();  // So we can reuse it in a future packet.
            icmpLen += option.capacity();
        }

        // Populate length and checksum fields.
        final int transportOffset = ETHER_HEADER_LEN + IPV6_HEADER_LEN;
        final short checksum = icmpv6Checksum(packet, ETHER_HEADER_LEN, transportOffset, icmpLen);
        packet.putShort(ETHER_HEADER_LEN + IPV6_LEN_OFFSET, (short) icmpLen);
        packet.putShort(transportOffset + ICMPV6_CHECKSUM_OFFSET, checksum);

        packet.flip();
        return packet;
    }

    private void disableRouterSolicitationDelay() throws Exception {
        // Speed up the test by removing router_solicitation_delay.
        // We don't need to restore the default value because the interface is removed in tearDown.
        // TODO: speed up further by not waiting for RA but keying off first IPv6 packet.
        mNetd.setProcSysNet(INetd.IPV6, INetd.CONF, mIfaceName, "router_solicitation_delay", "0");
    }

    @Test
    public void testRaRdnss() throws Exception {
        disableRouterSolicitationDelay();

        ProvisioningConfiguration config = new ProvisioningConfiguration.Builder()
                .withoutIpReachabilityMonitor()
                .withoutIPv4()
                .build();
        mIpc.startProvisioning(config);

        final String dnsServer = "2001:4860:4860::64";
        final String lowlifeDnsServer = "2001:4860:4860::6464";

        final ByteBuffer pio = buildPioOption(600, 300, "2001:db8:1::/64");
        ByteBuffer rdnss1 = buildRdnssOption(60, lowlifeDnsServer);
        ByteBuffer rdnss2 = buildRdnssOption(600, dnsServer);
        ByteBuffer ra = buildRaPacket(pio, rdnss1, rdnss2);

        waitForRouterSolicitation();
        mPacketReader.sendResponse(ra);

        ArgumentCaptor<LinkProperties> captor = ArgumentCaptor.forClass(LinkProperties.class);
        verify(mCb, timeout(TEST_TIMEOUT_MS)).onProvisioningSuccess(captor.capture());
        LinkProperties lp = captor.getValue();

        // Expect that DNS servers with lifetimes below CONFIG_MIN_RDNSS_LIFETIME are not accepted.
        assertNotNull(lp);
        assertEquals(1, lp.getDnsServers().size());
        assertTrue(lp.getDnsServers().contains(InetAddress.getByName(dnsServer)));
        reset(mCb);

        // If the RDNSS lifetime is above the minimum, the DNS server is accepted.
        rdnss1 = buildRdnssOption(68, lowlifeDnsServer);
        ra = buildRaPacket(pio, rdnss1, rdnss2);
        mPacketReader.sendResponse(ra);
        verify(mCb, timeout(TEST_TIMEOUT_MS)).onLinkPropertiesChange(captor.capture());
        lp = captor.getValue();
        assertNotNull(lp);
        assertEquals(2, lp.getDnsServers().size());
        assertTrue(lp.getDnsServers().contains(InetAddress.getByName(dnsServer)));
        assertTrue(lp.getDnsServers().contains(InetAddress.getByName(lowlifeDnsServer)));
        reset(mCb);

        // Expect that setting RDNSS lifetime of 0 causes loss of provisioning.
        rdnss1 = buildRdnssOption(0, dnsServer);
        rdnss2 = buildRdnssOption(0, lowlifeDnsServer);
        ra = buildRaPacket(pio, rdnss1, rdnss2);
        mPacketReader.sendResponse(ra);

        verify(mCb, timeout(TEST_TIMEOUT_MS)).onProvisioningFailure(captor.capture());
        lp = captor.getValue();
        assertNotNull(lp);
        assertEquals(0, lp.getDnsServers().size());
        reset(mCb);
    }

    private void expectNat64PrefixUpdate(InOrder inOrder, IpPrefix expected) throws Exception {
        inOrder.verify(mCb, timeout(TEST_TIMEOUT_MS)).onLinkPropertiesChange(
                argThat(lp -> Objects.equals(expected, lp.getNat64Prefix())));

    }

    private void expectNoNat64PrefixUpdate(InOrder inOrder, IpPrefix unchanged) throws Exception {
        HandlerUtilsKt.waitForIdle(mIpc.getHandler(), TEST_TIMEOUT_MS);
        inOrder.verify(mCb, never()).onLinkPropertiesChange(argThat(
                lp -> !Objects.equals(unchanged, lp.getNat64Prefix())));

    }

<<<<<<< HEAD
=======
    @Ignore  // AOSP kernels don't support the PREF64 option yet.
>>>>>>> 12e86a09
    @Test @IgnoreUpTo(Build.VERSION_CODES.Q)
    public void testPref64Option() throws Exception {
        disableRouterSolicitationDelay();

        ProvisioningConfiguration config = new ProvisioningConfiguration.Builder()
                .withoutIpReachabilityMonitor()
                .withoutIPv4()
                .build();
        mIpc.startProvisioning(config);

        final String dnsServer = "2001:4860:4860::64";
        final IpPrefix prefix = new IpPrefix("64:ff9b::/96");
        final IpPrefix otherPrefix = new IpPrefix("2001:db8:64::/96");

        final ByteBuffer pio = buildPioOption(600, 300, "2001:db8:1::/64");
        ByteBuffer rdnss = buildRdnssOption(600, dnsServer);
        ByteBuffer pref64 = new StructNdOptPref64(prefix, 600).toByteBuffer();
        ByteBuffer ra = buildRaPacket(pio, rdnss, pref64);

        waitForRouterSolicitation();
        mPacketReader.sendResponse(ra);

        InOrder inOrder = inOrder(mCb);
        ArgumentCaptor<LinkProperties> captor = ArgumentCaptor.forClass(LinkProperties.class);
        inOrder.verify(mCb, timeout(TEST_TIMEOUT_MS)).onProvisioningSuccess(captor.capture());

        // The NAT64 prefix might have been detected before or after provisioning success.
        LinkProperties lp = captor.getValue();
        if (lp.getNat64Prefix() != null) {
            assertEquals(prefix, lp.getNat64Prefix());
        } else {
            expectNat64PrefixUpdate(inOrder, prefix);
        }

        // Increase the lifetime and expect the prefix not to change.
        pref64 = new StructNdOptPref64(prefix, 1800).toByteBuffer();
        ra = buildRaPacket(pio, rdnss, pref64);
        mPacketReader.sendResponse(ra);
        expectNoNat64PrefixUpdate(inOrder, prefix);

        // Withdraw the prefix and expect it to be set to null.
        pref64 = new StructNdOptPref64(prefix, 0).toByteBuffer();
        ra = buildRaPacket(pio, rdnss, pref64);
        mPacketReader.sendResponse(ra);
        expectNat64PrefixUpdate(inOrder, null);

        // Re-announce the prefix.
        pref64 = new StructNdOptPref64(prefix, 600).toByteBuffer();
        ra = buildRaPacket(pio, rdnss, pref64);
        mPacketReader.sendResponse(ra);
        expectNat64PrefixUpdate(inOrder, prefix);

        // Announce two prefixes. Don't expect any update because if there is already a NAT64
        // prefix, any new prefix is ignored.
        ByteBuffer otherPref64 = new StructNdOptPref64(otherPrefix, 600).toByteBuffer();
        ra = buildRaPacket(pio, rdnss, pref64, otherPref64);
        mPacketReader.sendResponse(ra);

        pref64 = new StructNdOptPref64(prefix, 0).toByteBuffer();
        ra = buildRaPacket(pio, rdnss, pref64, otherPref64);
        mPacketReader.sendResponse(ra);
        expectNat64PrefixUpdate(inOrder, otherPrefix);
    }

    @Test
    public void testIpClientClearingIpAddressState() throws Exception {
        final long currentTime = System.currentTimeMillis();
        performDhcpHandshake(true /* isSuccessLease */, TEST_LEASE_DURATION_S,
                true /* isDhcpLeaseCacheEnabled */, false /* shouldReplyRapidCommitAck */,
                TEST_DEFAULT_MTU, false /* isDhcpIpConflictDetectEnabled */);
        assertIpMemoryStoreNetworkAttributes(TEST_LEASE_DURATION_S, currentTime, TEST_DEFAULT_MTU);

        // Stop IpClient and expect a final LinkProperties callback with an empty LP.
        mIpc.stop();
        verify(mCb, timeout(TEST_TIMEOUT_MS)).onLinkPropertiesChange(argThat(
                x -> x.getAddresses().size() == 0
                        && x.getRoutes().size() == 0
                        && x.getDnsServers().size() == 0));
        reset(mCb);

        // Pretend that something else (e.g., Tethering) used the interface and left an IP address
        // configured on it. When IpClient starts, it must clear this address before proceeding.
        // TODO: test IPv6 instead, since the DHCP client will remove this address by replacing it
        // with the new address.
        mNetd.interfaceAddAddress(mIfaceName, "192.0.2.99", 26);

        // start IpClient again and should enter Clearing State and wait for the message from kernel
        performDhcpHandshake(true /* isSuccessLease */, TEST_LEASE_DURATION_S,
                true /* isDhcpLeaseCacheEnabled */, false /* shouldReplyRapidCommitAck */,
                TEST_DEFAULT_MTU, false /* isDhcpIpConflictDetectEnabled */);
    }

    @Test
    public void testDhcpClientPreconnection_success() throws Exception {
        doIpClientProvisioningWithPreconnectionTest(true /* shouldReplyRapidCommitAck */,
                false /* shouldAbortPreconnection */, false /* shouldFirePreconnectionTimeout */,
                false /* timeoutBeforePreconnectionComplete */);
    }

    @Test
    public void testDhcpClientPreconnection_SuccessWithoutRapidCommit() throws Exception {
        doIpClientProvisioningWithPreconnectionTest(false /* shouldReplyRapidCommitAck */,
                false /* shouldAbortPreconnection */, false /* shouldFirePreconnectionTimeout */,
                false /* timeoutBeforePreconnectionComplete */);
    }

    @Test
    public void testDhcpClientPreconnection_Abort() throws Exception {
        doIpClientProvisioningWithPreconnectionTest(true /* shouldReplyRapidCommitAck */,
                true /* shouldAbortPreconnection */, false /* shouldFirePreconnectionTimeout */,
                false /* timeoutBeforePreconnectionComplete */);
    }

    @Test
    public void testDhcpClientPreconnection_AbortWithoutRapiCommit() throws Exception {
        doIpClientProvisioningWithPreconnectionTest(false /* shouldReplyRapidCommitAck */,
                true /* shouldAbortPreconnection */, false /* shouldFirePreconnectionTimeout */,
                false /* timeoutBeforePreconnectionComplete */);
    }

    @Test
    public void testDhcpClientPreconnection_TimeoutBeforeAbort() throws Exception {
        doIpClientProvisioningWithPreconnectionTest(true /* shouldReplyRapidCommitAck */,
                true /* shouldAbortPreconnection */, true /* shouldFirePreconnectionTimeout */,
                true /* timeoutBeforePreconnectionComplete */);
    }

    @Test
    public void testDhcpClientPreconnection_TimeoutBeforeAbortWithoutRapidCommit()
            throws Exception {
        doIpClientProvisioningWithPreconnectionTest(false /* shouldReplyRapidCommitAck */,
                true /* shouldAbortPreconnection */, true /* shouldFirePreconnectionTimeout */,
                true /* timeoutBeforePreconnectionComplete */);
    }

    @Test
    public void testDhcpClientPreconnection_TimeoutafterAbort() throws Exception {
        doIpClientProvisioningWithPreconnectionTest(true /* shouldReplyRapidCommitAck */,
                true /* shouldAbortPreconnection */, true /* shouldFirePreconnectionTimeout */,
                false /* timeoutBeforePreconnectionComplete */);
    }

    @Test
    public void testDhcpClientPreconnection_TimeoutAfterAbortWithoutRapidCommit() throws Exception {
        doIpClientProvisioningWithPreconnectionTest(false /* shouldReplyRapidCommitAck */,
                true /* shouldAbortPreconnection */, true /* shouldFirePreconnectionTimeout */,
                false /* timeoutBeforePreconnectionComplete */);
    }

    @Test
    public void testDhcpClientPreconnection_TimeoutBeforeSuccess() throws Exception {
        doIpClientProvisioningWithPreconnectionTest(true /* shouldReplyRapidCommitAck */,
                false /* shouldAbortPreconnection */, true /* shouldFirePreconnectionTimeout */,
                true /* timeoutBeforePreconnectionComplete */);
    }

    @Test
    public void testDhcpClientPreconnection_TimeoutBeforeSuccessWithoutRapidCommit()
            throws Exception {
        doIpClientProvisioningWithPreconnectionTest(false /* shouldReplyRapidCommitAck */,
                false /* shouldAbortPreconnection */, true /* shouldFirePreconnectionTimeout */,
                true /* timeoutBeforePreconnectionComplete */);
    }

    @Test
    public void testDhcpClientPreconnection_TimeoutAfterSuccess() throws Exception {
        doIpClientProvisioningWithPreconnectionTest(true /* shouldReplyRapidCommitAck */,
                false /* shouldAbortPreconnection */, true /* shouldFirePreconnectionTimeout */,
                false /* timeoutBeforePreconnectionComplete */);
    }

    @Test
    public void testDhcpClientPreconnection_TimeoutAfterSuccessWithoutRapidCommit()
            throws Exception {
        doIpClientProvisioningWithPreconnectionTest(false /* shouldReplyRapidCommitAck */,
                false /* shouldAbortPreconnection */, true /* shouldFirePreconnectionTimeout */,
                false /* timeoutBeforePreconnectionComplete */);
    }

    @Test
    public void testDhcpDecline_conflictByArpReply() throws Exception {
        doIpAddressConflictDetectionTest(true /* causeIpAddressConflict */,
                false /* shouldReplyRapidCommitAck */, true /* isDhcpIpConflictDetectEnabled */,
                true /* shouldResponseArpReply */);
    }

    @Test
    public void testDhcpDecline_conflictByArpProbe() throws Exception {
        doIpAddressConflictDetectionTest(true /* causeIpAddressConflict */,
                false /* shouldReplyRapidCommitAck */, true /* isDhcpIpConflictDetectEnabled */,
                false /* shouldResponseArpReply */);
    }

    @Test
    public void testDhcpDecline_EnableFlagWithoutIpConflict() throws Exception {
        doIpAddressConflictDetectionTest(false /* causeIpAddressConflict */,
                false /* shouldReplyRapidCommitAck */, true /* isDhcpIpConflictDetectEnabled */,
                false /* shouldResponseArpReply */);
    }

    @Test
    public void testDhcpDecline_WithoutIpConflict() throws Exception {
        doIpAddressConflictDetectionTest(false /* causeIpAddressConflict */,
                false /* shouldReplyRapidCommitAck */, false /* isDhcpIpConflictDetectEnabled */,
                false /* shouldResponseArpReply */);
    }

    @Test
    public void testDhcpDecline_WithRapidCommitWithoutIpConflict() throws Exception {
        doIpAddressConflictDetectionTest(false /* causeIpAddressConflict */,
                true /* shouldReplyRapidCommitAck */, false /* isDhcpIpConflictDetectEnabled */,
                false /* shouldResponseArpReply */);
    }

    @Test
    public void testDhcpDecline_WithRapidCommitConflictByArpReply() throws Exception {
        doIpAddressConflictDetectionTest(true /* causeIpAddressConflict */,
                true /* shouldReplyRapidCommitAck */, true /* isDhcpIpConflictDetectEnabled */,
                true /* shouldResponseArpReply */);
    }

    @Test
    public void testDhcpDecline_WithRapidCommitConflictByArpProbe() throws Exception {
        doIpAddressConflictDetectionTest(true /* causeIpAddressConflict */,
                true /* shouldReplyRapidCommitAck */, true /* isDhcpIpConflictDetectEnabled */,
                false /* shouldResponseArpReply */);
    }

    @Test
    public void testDhcpDecline_EnableFlagWithRapidCommitWithoutIpConflict() throws Exception {
        doIpAddressConflictDetectionTest(false /* causeIpAddressConflict */,
                true /* shouldReplyRapidCommitAck */, true /* isDhcpIpConflictDetectEnabled */,
                false /* shouldResponseArpReply */);
    }

    @Test
    public void testHostname_enableConfig() throws Exception {
        final long currentTime = System.currentTimeMillis();
        final List<DhcpPacket> sentPackets = performDhcpHandshake(true /* isSuccessLease */,
                TEST_LEASE_DURATION_S, true /* isDhcpLeaseCacheEnabled */,
                false /* isDhcpRapidCommitEnabled */, TEST_DEFAULT_MTU,
                false /* isDhcpIpConflictDetectEnabled */,
                true /* isHostnameConfigurationEnabled */, TEST_HOST_NAME /* hostname */,
                null /* captivePortalApiUrl */, null /* displayName */, null /* scanResultInfo */);
        assertEquals(2, sentPackets.size());
        assertHostname(true, TEST_HOST_NAME, TEST_HOST_NAME_TRANSLITERATION, sentPackets);
        assertIpMemoryStoreNetworkAttributes(TEST_LEASE_DURATION_S, currentTime, TEST_DEFAULT_MTU);
    }

    @Test
    public void testHostname_disableConfig() throws Exception {
        final long currentTime = System.currentTimeMillis();
        final List<DhcpPacket> sentPackets = performDhcpHandshake(true /* isSuccessLease */,
                TEST_LEASE_DURATION_S, true /* isDhcpLeaseCacheEnabled */,
                false /* isDhcpRapidCommitEnabled */, TEST_DEFAULT_MTU,
                false /* isDhcpIpConflictDetectEnabled */,
                false /* isHostnameConfigurationEnabled */, TEST_HOST_NAME,
                null /* captivePortalApiUrl */, null /* displayName */, null /* scanResultInfo */);
        assertEquals(2, sentPackets.size());
        assertHostname(false, TEST_HOST_NAME, TEST_HOST_NAME_TRANSLITERATION, sentPackets);
        assertIpMemoryStoreNetworkAttributes(TEST_LEASE_DURATION_S, currentTime, TEST_DEFAULT_MTU);
    }

    @Test
    public void testHostname_enableConfigWithNullHostname() throws Exception {
        final long currentTime = System.currentTimeMillis();
        final List<DhcpPacket> sentPackets = performDhcpHandshake(true /* isSuccessLease */,
                TEST_LEASE_DURATION_S, true /* isDhcpLeaseCacheEnabled */,
                false /* isDhcpRapidCommitEnabled */, TEST_DEFAULT_MTU,
                false /* isDhcpIpConflictDetectEnabled */,
                true /* isHostnameConfigurationEnabled */, null /* hostname */,
                null /* captivePortalApiUrl */, null /* displayName */, null /* scanResultInfo */);
        assertEquals(2, sentPackets.size());
        assertHostname(true, null /* hostname */, null /* hostnameAfterTransliteration */,
                sentPackets);
        assertIpMemoryStoreNetworkAttributes(TEST_LEASE_DURATION_S, currentTime, TEST_DEFAULT_MTU);
    }

    private void runDhcpClientCaptivePortalApiTest(boolean featureEnabled,
            boolean serverSendsOption) throws Exception {
        startIpClientProvisioning(false /* isDhcpLeaseCacheEnabled */,
                false /* shouldReplyRapidCommitAck */, false /* isPreConnectionEnabled */,
                false /* isDhcpIpConflictDetectEnabled */);
        final DhcpPacket discover = getNextDhcpPacket();
        assertTrue(discover instanceof DhcpDiscoverPacket);
        assertEquals(featureEnabled, discover.hasRequestedParam(DhcpPacket.DHCP_CAPTIVE_PORTAL));

        // Send Offer and handle Request -> Ack
        final String serverSentUrl = serverSendsOption ? TEST_CAPTIVE_PORTAL_URL : null;
        mPacketReader.sendResponse(buildDhcpOfferPacket(discover, TEST_LEASE_DURATION_S,
                (short) TEST_DEFAULT_MTU, serverSentUrl));
        final int testMtu = 1345;
        handleDhcpPackets(true /* isSuccessLease */, TEST_LEASE_DURATION_S,
                false /* isDhcpRapidCommitEnabled */, testMtu,
                false /* isDhcpIpConflictDetectEnabled */, serverSentUrl);

        final Uri expectedUrl = featureEnabled && serverSendsOption
                ? Uri.parse(TEST_CAPTIVE_PORTAL_URL) : null;
        // Wait for LinkProperties containing DHCP-obtained info, such as MTU
        final ArgumentCaptor<LinkProperties> captor = ArgumentCaptor.forClass(LinkProperties.class);
        verify(mCb, timeout(TEST_TIMEOUT_MS)).onLinkPropertiesChange(
                argThat(lp -> lp.getMtu() == testMtu));

        // Ensure that the URL was set as expected in the callbacks.
        // Can't verify the URL up to Q as there is no such attribute in LinkProperties.
        if (!ShimUtils.isReleaseOrDevelopmentApiAbove(Build.VERSION_CODES.Q)) return;
        verify(mCb).onLinkPropertiesChange(captor.capture());
        assertTrue(captor.getAllValues().stream().anyMatch(
                lp -> Objects.equals(expectedUrl, lp.getCaptivePortalApiUrl())));
    }

    @Test
    public void testDhcpClientCaptivePortalApiEnabled() throws Exception {
        // Only run the test on platforms / builds where the API is enabled
        assumeTrue(CaptivePortalDataShimImpl.isSupported());
        runDhcpClientCaptivePortalApiTest(true /* featureEnabled */, true /* serverSendsOption */);
    }

    @Test
    public void testDhcpClientCaptivePortalApiEnabled_NoUrl() throws Exception {
        // Only run the test on platforms / builds where the API is enabled
        assumeTrue(CaptivePortalDataShimImpl.isSupported());
        runDhcpClientCaptivePortalApiTest(true /* featureEnabled */, false /* serverSendsOption */);
    }

    @Test
    public void testDhcpClientCaptivePortalApiDisabled() throws Exception {
        // Only run the test on platforms / builds where the API is disabled
        assumeFalse(CaptivePortalDataShimImpl.isSupported());
        runDhcpClientCaptivePortalApiTest(false /* featureEnabled */, true /* serverSendsOption */);
    }

    private ScanResultInfo makeScanResultInfo(final int id, final String ssid,
            final String bssid, final byte[] oui, final byte type, final byte[] data) {
        final ByteBuffer payload = ByteBuffer.allocate(4 + data.length);
        payload.put(oui);
        payload.put(type);
        payload.put(data);
        payload.flip();
        final ScanResultInfo.InformationElement ie =
                new ScanResultInfo.InformationElement(id /* IE id */, payload);
        return new ScanResultInfo(ssid, bssid, Collections.singletonList(ie));
    }

    private ScanResultInfo makeScanResultInfo(final String ssid, final String bssid) {
        byte[] data = new byte[10];
        new Random().nextBytes(data);
        return makeScanResultInfo(0xdd, ssid, bssid, TEST_AP_OUI, (byte) 0x06, data);
    }

    private void doUpstreamHotspotDetectionTest(final int id, final String displayName,
            final String ssid, final byte[] oui, final byte type, final byte[] data,
            final boolean expectMetered) throws Exception {
        final ScanResultInfo info = makeScanResultInfo(id, ssid, TEST_DEFAULT_BSSID, oui, type,
                data);
        final long currentTime = System.currentTimeMillis();
        final List<DhcpPacket> sentPackets = performDhcpHandshake(true /* isSuccessLease */,
                TEST_LEASE_DURATION_S, true /* isDhcpLeaseCacheEnabled */,
                false /* isDhcpRapidCommitEnabled */, TEST_DEFAULT_MTU,
                false /* isDhcpIpConflictDetectEnabled */,
                false /* isHostnameConfigurationEnabled */, null /* hostname */,
                null /* captivePortalApiUrl */, displayName, info /* scanResultInfo */);
        assertEquals(2, sentPackets.size());

        ArgumentCaptor<DhcpResultsParcelable> captor =
                ArgumentCaptor.forClass(DhcpResultsParcelable.class);
        verify(mCb, timeout(TEST_TIMEOUT_MS)).onNewDhcpResults(captor.capture());
        DhcpResults lease = fromStableParcelable(captor.getValue());
        assertNotNull(lease);
        assertEquals(lease.getIpAddress().getAddress(), CLIENT_ADDR);
        assertEquals(lease.getGateway(), SERVER_ADDR);
        assertEquals(1, lease.getDnsServers().size());
        assertTrue(lease.getDnsServers().contains(SERVER_ADDR));
        assertEquals(lease.getServerAddress(), SERVER_ADDR);
        assertEquals(lease.getMtu(), TEST_DEFAULT_MTU);

        if (expectMetered) {
            assertEquals(lease.vendorInfo, DhcpPacket.VENDOR_INFO_ANDROID_METERED);
        } else {
            assertNull(lease.vendorInfo);
        }

        assertIpMemoryStoreNetworkAttributes(TEST_LEASE_DURATION_S, currentTime, TEST_DEFAULT_MTU);
    }

    @Test
    public void testUpstreamHotspotDetection() throws Exception {
        byte[] data = new byte[10];
        new Random().nextBytes(data);
        doUpstreamHotspotDetectionTest(0xdd, "\"ssid\"", "ssid",
                new byte[] { (byte) 0x00, (byte) 0x17, (byte) 0xF2 }, (byte) 0x06, data,
                true /* expectMetered */);
    }

    @Test
    public void testUpstreamHotspotDetection_incorrectIeId() throws Exception {
        byte[] data = new byte[10];
        new Random().nextBytes(data);
        doUpstreamHotspotDetectionTest(0xdc, "\"ssid\"", "ssid",
                new byte[] { (byte) 0x00, (byte) 0x17, (byte) 0xF2 }, (byte) 0x06, data,
                false /* expectMetered */);
    }

    @Test
    public void testUpstreamHotspotDetection_incorrectOUI() throws Exception {
        byte[] data = new byte[10];
        new Random().nextBytes(data);
        doUpstreamHotspotDetectionTest(0xdd, "\"ssid\"", "ssid",
                new byte[] { (byte) 0x00, (byte) 0x1A, (byte) 0x11 }, (byte) 0x06, data,
                false /* expectMetered */);
    }

    @Test
    public void testUpstreamHotspotDetection_incorrectSsid() throws Exception {
        byte[] data = new byte[10];
        new Random().nextBytes(data);
        doUpstreamHotspotDetectionTest(0xdd, "\"another ssid\"", "ssid",
                new byte[] { (byte) 0x00, (byte) 0x17, (byte) 0xF2 }, (byte) 0x06, data,
                false /* expectMetered */);
    }

    @Test
    public void testUpstreamHotspotDetection_incorrectType() throws Exception {
        byte[] data = new byte[10];
        new Random().nextBytes(data);
        doUpstreamHotspotDetectionTest(0xdd, "\"ssid\"", "ssid",
                new byte[] { (byte) 0x00, (byte) 0x17, (byte) 0xF2 }, (byte) 0x0a, data,
                false /* expectMetered */);
    }

    @Test
    public void testUpstreamHotspotDetection_zeroLengthData() throws Exception {
        byte[] data = new byte[0];
        doUpstreamHotspotDetectionTest(0xdd, "\"ssid\"", "ssid",
                new byte[] { (byte) 0x00, (byte) 0x17, (byte) 0xF2 }, (byte) 0x06, data,
                true /* expectMetered */);
    }

    private void doDhcpRoamingTest(final boolean hasMismatchedIpAddress, final String displayName,
            final String ssid, final String bssid, final boolean expectRoaming) throws Exception {
        long currentTime = System.currentTimeMillis();
        final ScanResultInfo scanResultInfo = makeScanResultInfo(ssid, bssid);

        doAnswer(invocation -> {
            // we don't rely on the Init-Reboot state to renew previous cached IP lease.
            // Just return null and force state machine enter INIT state.
            return null;
        }).when(mIpMemoryStore).retrieveNetworkAttributes(eq(TEST_L2KEY), any());

        performDhcpHandshake(true /* isSuccessLease */, TEST_LEASE_DURATION_S,
                true /* isDhcpLeaseCacheEnabled */, false /* isDhcpRapidCommitEnabled */,
                TEST_DEFAULT_MTU, false /* isDhcpIpConflictDetectEnabled */,
                true /* isHostnameConfigurationEnabled */, null /* hostname */,
                null /* captivePortalApiUrl */, displayName, scanResultInfo);
        assertIpMemoryStoreNetworkAttributes(TEST_LEASE_DURATION_S, currentTime, TEST_DEFAULT_MTU);

        // simulate the roaming by updating bssid.
        final Layer2InformationParcelable roamingInfo = new Layer2InformationParcelable();
        roamingInfo.bssid = MacAddress.fromString(TEST_DHCP_ROAM_BSSID);
        roamingInfo.l2Key = TEST_DHCP_ROAM_L2KEY;
        roamingInfo.groupHint = TEST_DHCP_ROAM_GROUPHINT;
        mIpc.updateLayer2Information(roamingInfo);

        currentTime = System.currentTimeMillis();
        reset(mIpMemoryStore);
        reset(mCb);
        if (!expectRoaming) {
            assertIpMemoryNeverStoreNetworkAttributes();
            return;
        }
        // check DHCPREQUEST broadcast sent to renew IP address.
        DhcpPacket packet;
        packet = getNextDhcpPacket();
        assertTrue(packet instanceof DhcpRequestPacket);
        assertEquals(packet.mClientIp, CLIENT_ADDR);    // client IP
        assertNull(packet.mRequestedIp);                // requested IP option
        assertNull(packet.mServerIdentifier);           // server ID

        mPacketReader.sendResponse(buildDhcpAckPacket(packet,
                hasMismatchedIpAddress ? CLIENT_ADDR_NEW : CLIENT_ADDR, TEST_LEASE_DURATION_S,
                (short) TEST_DEFAULT_MTU, false /* rapidcommit */, null /* captivePortalUrl */));
        HandlerUtilsKt.waitForIdle(mIpc.getHandler(), TEST_TIMEOUT_MS);
        if (hasMismatchedIpAddress) {
            // notifyFailure
            ArgumentCaptor<DhcpResultsParcelable> captor =
                    ArgumentCaptor.forClass(DhcpResultsParcelable.class);
            verify(mCb, timeout(TEST_TIMEOUT_MS)).onNewDhcpResults(captor.capture());
            DhcpResults lease = fromStableParcelable(captor.getValue());
            assertNull(lease);

            // roll back to INIT state.
            packet = getNextDhcpPacket();
            assertTrue(packet instanceof DhcpDiscoverPacket);
        } else {
            assertIpMemoryStoreNetworkAttributes(TEST_LEASE_DURATION_S, currentTime,
                    TEST_DEFAULT_MTU);
        }
    }

    @Test
    public void testDhcpRoaming() throws Exception {
        doDhcpRoamingTest(false /* hasMismatchedIpAddress */, "\"0001docomo\"" /* display name */,
                TEST_DHCP_ROAM_SSID, TEST_DEFAULT_BSSID, true /* expectRoaming */);
    }

    @Test
    public void testDhcpRoaming_invalidBssid() throws Exception {
        doDhcpRoamingTest(false /* hasMismatchedIpAddress */, "\"0001docomo\"" /* display name */,
                TEST_DHCP_ROAM_SSID, TEST_DHCP_ROAM_BSSID, false /* expectRoaming */);
    }

    @Test
    public void testDhcpRoaming_invalidSsid() throws Exception {
        doDhcpRoamingTest(false /* hasMismatchedIpAddress */, "\"0001docomo\"" /* display name */,
                TEST_DEFAULT_SSID, TEST_DEFAULT_BSSID, false /* expectRoaming */);
    }

    @Test
    public void testDhcpRoaming_invalidDisplayName() throws Exception {
        doDhcpRoamingTest(false /* hasMismatchedIpAddress */, "\"test-ssid\"" /* display name */,
                TEST_DHCP_ROAM_SSID, TEST_DEFAULT_BSSID, false /* expectRoaming */);
    }

    @Test
    public void testDhcpRoaming_mismatchedLeasedIpAddress() throws Exception {
        doDhcpRoamingTest(true /* hasMismatchedIpAddress */, "\"0001docomo\"" /* display name */,
                TEST_DHCP_ROAM_SSID, TEST_DEFAULT_BSSID, true /* expectRoaming */);
    }
}<|MERGE_RESOLUTION|>--- conflicted
+++ resolved
@@ -1358,10 +1358,7 @@
 
     }
 
-<<<<<<< HEAD
-=======
     @Ignore  // AOSP kernels don't support the PREF64 option yet.
->>>>>>> 12e86a09
     @Test @IgnoreUpTo(Build.VERSION_CODES.Q)
     public void testPref64Option() throws Exception {
         disableRouterSolicitationDelay();
