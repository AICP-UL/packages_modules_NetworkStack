--- conflicted
+++ resolved
@@ -19,13 +19,8 @@
 <manifest xmlns:android="http://schemas.android.com/apk/res/android"
   package="com.android.networkstack"
   android:sharedUserId="android.uid.networkstack"
-<<<<<<< HEAD
-  android:versionCode="300803100"
-  android:versionName="r_aml_300803100"
-=======
-  android:versionCode="309999900"
-  android:versionName="r_aml_309999900"
->>>>>>> c9084513
+  android:versionCode="300900000"
+  android:versionName="r_aml_300900000"
 >
     <!-- Permissions must be defined here, and not in the base manifest, as the network stack
          running in the system server process does not need any permission, and having privileged
